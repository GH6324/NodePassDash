--- conflicted
+++ resolved
@@ -789,11 +789,7 @@
                 </Tooltip>
               </div>
             }
-<<<<<<< HEAD
-            placeholder="192.168.1.1:80&#10;192.168.1.2:80"
-=======
             placeholder={t("createModal.placeholders.address.multiline")}
->>>>>>> 0a4454d0
             minRows={2}
             value={formData.extendTargetAddresses}
             onValueChange={(v) => handleField("extendTargetAddresses", v)}
@@ -982,11 +978,7 @@
                 </Tooltip>
               </div>
             }
-<<<<<<< HEAD
-            placeholder="192.168.1.1:80&#10;192.168.1.2:80"
-=======
             placeholder={t("createModal.placeholders.address.multiline")}
->>>>>>> 0a4454d0
             minRows={2}
             value={formData.extendTargetAddressesSingle}
             onValueChange={(v) => handleField("extendTargetAddressesSingle", v)}
@@ -1251,11 +1243,7 @@
                 </Tooltip>
               </div>
             }
-<<<<<<< HEAD
-            placeholder="192.168.1.1:80&#10;192.168.1.2:80"
-=======
             placeholder={t("createModal.placeholders.address.multiline")}
->>>>>>> 0a4454d0
             minRows={2}
             value={formData.extendTargetAddresses2}
             onValueChange={(v) => handleField("extendTargetAddresses2", v)}
