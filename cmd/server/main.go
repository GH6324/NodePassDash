--- conflicted
+++ resolved
@@ -5,15 +5,6 @@
 	"NodePassDash/internal/dashboard"
 	dbPkg "NodePassDash/internal/db"
 	"NodePassDash/internal/endpoint"
-<<<<<<< HEAD
-=======
-	"NodePassDash/internal/endpointcache"
-	"NodePassDash/internal/nodepass"
-	"NodePassDash/internal/router"
-	"NodePassDash/internal/servicecache"
-	"NodePassDash/internal/tunnelcache"
-
->>>>>>> 0a4454d0
 	// "NodePassDash/internal/lifecycle"
 	log "NodePassDash/internal/log"
 	"NodePassDash/internal/nodepass"
@@ -63,7 +54,7 @@
 }
 
 // parseFlags 解析命令行参数并处理基础配置
-func parseFlags() (resetPwd bool, port, certFile, keyFile string, showVersion, disableLogin bool) {
+func parseFlags() (resetPwd bool, port, certFile, keyFile string, showVersion, disableLogin, sseDebugLog bool) {
 	// 命令行参数处理
 	resetPwdCmd := flag.Bool("resetpwd", false, "重置管理员密码")
 	portFlag := flag.String("port", "", "HTTP 服务端口 (优先级高于环境变量 PORT)，默认 3000")
@@ -75,6 +66,8 @@
 	tlsKeyFlag := flag.String("key", "", "TLS 私钥文件路径")
 	// 禁用用户名密码登录参数
 	disableLoginFlag := flag.Bool("disable-login", false, "禁用用户名密码登录，仅允许 OAuth2 登录")
+	// SSE 调试日志参数
+	sseDebugLogFlag := flag.Bool("sse-debug-log", false, "启用 SSE 消息调试日志")
 
 	flag.Parse()
 
@@ -118,7 +111,16 @@
 		}
 	}
 
-	return *resetPwdCmd, port, certFile, keyFile, *versionFlag || *vFlag, disableLogin
+	// 设置 SSE 调试日志配置
+	// 优先级：命令行参数 > 环境变量
+	sseDebugLog = *sseDebugLogFlag
+	if !sseDebugLog {
+		if env := os.Getenv("SSE_DEBUG_LOG"); env == "true" || env == "1" {
+			sseDebugLog = true
+		}
+	}
+
+	return *resetPwdCmd, port, certFile, keyFile, *versionFlag || *vFlag, disableLogin, sseDebugLog
 }
 
 // setupStaticFiles 配置静态文件服务
@@ -188,7 +190,7 @@
 }
 
 // initializeServices 初始化所有服务
-func initializeServices() (*gorm.DB, *auth.Service, *endpoint.Service, *tunnel.Service, *dashboard.Service, *sse.Service, *sse.Manager, *websocket.Service, error) {
+func initializeServices(sseDebugLog bool) (*gorm.DB, *auth.Service, *endpoint.Service, *tunnel.Service, *dashboard.Service, *sse.Service, *sse.Manager, *websocket.Service, error) {
 	// 获取GORM数据库连接
 	gormDB := dbPkg.GetDB()
 	log.Info("数据库连接成功")
@@ -206,30 +208,6 @@
 		log.Infof("端点缓存初始化成功，加载了 %d 个端点", nodepass.GetCache().Count())
 	}
 
-<<<<<<< HEAD
-=======
-	// 初始化Endpoint内存缓存（类似Nezha的ServerShared）
-	if err := endpointcache.InitShared(gormDB); err != nil {
-		log.Errorf("初始化Endpoint内存缓存失败: %v", err)
-		return nil, nil, nil, nil, nil, nil, nil, nil, fmt.Errorf("初始化Endpoint缓存失败: %v", err)
-	}
-	log.Infof("✅ Endpoint内存缓存初始化成功，已加载 %d 个端点", endpointcache.Shared.Count())
-
-	// 初始化Service内存缓存
-	if err := servicecache.InitShared(gormDB); err != nil {
-		log.Errorf("初始化Service内存缓存失败: %v", err)
-		return nil, nil, nil, nil, nil, nil, nil, nil, fmt.Errorf("初始化Service缓存失败: %v", err)
-	}
-	log.Infof("✅ Service内存缓存初始化成功，已加载 %d 个服务", servicecache.Shared.Count())
-
-	// 初始化Tunnel内存缓存
-	if err := tunnelcache.InitShared(gormDB); err != nil {
-		log.Errorf("初始化Tunnel内存缓存失败: %v", err)
-		return nil, nil, nil, nil, nil, nil, nil, nil, fmt.Errorf("初始化Tunnel缓存失败: %v", err)
-	}
-	log.Infof("✅ Tunnel内存缓存初始化成功，已加载 %d 个隧道", tunnelcache.Shared.Count())
-
->>>>>>> 0a4454d0
 	// 初始化其他服务
 	endpointService := endpoint.NewService(gormDB)
 	tunnelService := tunnel.NewService(gormDB)
@@ -242,7 +220,7 @@
 	if err != nil {
 		return nil, nil, nil, nil, nil, nil, nil, nil, fmt.Errorf("获取底层sql.DB失败: %v", err)
 	}
-	sseManager := sse.NewManager(sqlDB, sseService)
+	sseManager := sse.NewManager(sqlDB, sseService, sseDebugLog)
 
 	// 设置Manager引用到Service（避免循环依赖）
 	sseService.SetManager(sseManager)
@@ -295,8 +273,6 @@
 		log.Info("流量数据优化调度器已启动")
 	}()
 
-<<<<<<< HEAD
-=======
 	// 启动Endpoint缓存定时持久化任务（每30秒持久化一次变更）
 	go func() {
 		ticker := time.NewTicker(30 * time.Second)
@@ -316,47 +292,9 @@
 	}()
 	log.Info("Endpoint缓存定时持久化任务已启动（间隔: 30秒）")
 
-	// 启动Service缓存定时持久化任务（每30秒持久化一次变更）
-	go func() {
-		ticker := time.NewTicker(30 * time.Second)
-		defer ticker.Stop()
-
-		for range ticker.C {
-			if err := servicecache.Shared.PersistIfNeeded(gormDB); err != nil {
-				log.Errorf("❌ 持久化Service缓存失败: %v", err)
-			} else {
-				stats := servicecache.Shared.GetStats()
-				dirtyCount := stats["dirty_count"].(int)
-				if dirtyCount > 0 {
-					log.Debugf("💾 持久化了 %d 个变更的服务", dirtyCount)
-				}
-			}
-		}
-	}()
-	log.Info("Service缓存定时持久化任务已启动（间隔: 30秒）")
-
-	// 启动Tunnel缓存定时持久化任务（每30秒持久化一次变更）
-	go func() {
-		ticker := time.NewTicker(30 * time.Second)
-		defer ticker.Stop()
-
-		for range ticker.C {
-			if err := tunnelcache.Shared.PersistIfNeeded(gormDB); err != nil {
-				log.Errorf("❌ 持久化Tunnel缓存失败: %v", err)
-			} else {
-				stats := tunnelcache.Shared.GetStats()
-				dirtyCount := stats["dirty_count"].(int)
-				if dirtyCount > 0 {
-					log.Debugf("💾 持久化了 %d 个变更的隧道", dirtyCount)
-				}
-			}
-		}
-	}()
-	log.Info("Tunnel缓存定时持久化任务已启动（间隔: 30秒）")
-
->>>>>>> 0a4454d0
 	// 启动SSE相关服务
 	go func() {
+		sseService.StartStoreWorkers(4) // 减少worker数量
 		sseManager.StartDaemon()
 
 		// 初始化SSE系统
@@ -385,38 +323,22 @@
 	// 关闭服务
 	log.Infof("正在关闭服务器...")
 
-	// 2. 持久化Service缓存（保证数据不丢失）
-	log.Infof("💾 正在持久化Service缓存...")
-	if err := servicecache.Shared.Shutdown(gormDB); err != nil {
-		log.Errorf("❌ 关闭Service缓存失败: %v", err)
-	} else {
-		log.Infof("✅ Service缓存已成功关闭并持久化")
-	}
-
-	// 3. 持久化Tunnel缓存（保证数据不丢失）
-	log.Infof("💾 正在持久化Tunnel缓存...")
-	if err := tunnelcache.Shared.Shutdown(gormDB); err != nil {
-		log.Errorf("❌ 关闭Tunnel缓存失败: %v", err)
-	} else {
-		log.Infof("✅ Tunnel缓存已成功关闭并持久化")
-	}
-
 	// 关闭增强系统（暂时注释掉）
 	// if err := lifecycleManager.Shutdown(); err != nil {
 	// 	log.Errorf("增强系统关闭失败: %v", err)
 	// }
 
-	// 关闭流量调度器
+	// 2. 关闭流量调度器
 	if trafficScheduler != nil {
 		trafficScheduler.Stop()
 	}
 
-	// 关闭WebSocket系统
+	// 3. 关闭WebSocket系统
 	if wsService != nil {
 		wsService.Stop()
 	}
 
-	// 关闭SSE系统
+	// 4. 关闭SSE系统
 	if sseManager != nil {
 		sseManager.Close()
 	}
@@ -424,7 +346,7 @@
 		sseService.Close()
 	}
 
-	// 优雅关闭HTTP服务器
+	// 5. 优雅关闭HTTP服务器
 	shutdownCtx, shutdownCancel := context.WithTimeout(context.Background(), 5*time.Second)
 	defer shutdownCancel()
 
@@ -432,11 +354,11 @@
 		log.Errorf("服务器关闭错误: %v", err)
 	}
 
-	log.Infof("服务器已关闭")
+	log.Infof("✅ 服务器已安全关闭")
 }
 
 func main() {
-	resetPwd, port, certFile, keyFile, showVersion, disableLogin := parseFlags()
+	resetPwd, port, certFile, keyFile, showVersion, disableLogin, sseDebugLog := parseFlags()
 
 	// 如果指定了版本参数，显示版本信息后退出
 	if showVersion {
@@ -458,7 +380,7 @@
 	}
 
 	// 初始化所有服务
-	gormDB, authService, endpointService, tunnelService, dashboardService, sseService, sseManager, wsService, err := initializeServices()
+	gormDB, authService, endpointService, tunnelService, dashboardService, sseService, sseManager, wsService, err := initializeServices(sseDebugLog)
 	if err != nil {
 		log.Errorf("服务初始化失败: %v", err)
 		return
